---
name: CI
on: [push, pull_request]
jobs:
  rust:
    uses: esomore/ghworkflow-rust/.github/workflows/rust.yml@main
    permissions:
      contents: read
      issues: write
    with:
      coveralls: true
      codecov: true
      publish_cratesio: true
      publish_github_release: true
    secrets:
      CARGO_REGISTRY_TOKEN: ${{ secrets.CARGO_REGISTRY_TOKEN }}
<<<<<<< HEAD
      CODECOV_TOKEN: ${{ secrets.CODECOV_TOKEN }}
=======
      CRATES_IO_TOKEN: ${{ secrets.CRATES_IO_TOKEN }}
>>>>>>> 69343433
<|MERGE_RESOLUTION|>--- conflicted
+++ resolved
@@ -14,8 +14,5 @@
       publish_github_release: true
     secrets:
       CARGO_REGISTRY_TOKEN: ${{ secrets.CARGO_REGISTRY_TOKEN }}
-<<<<<<< HEAD
       CODECOV_TOKEN: ${{ secrets.CODECOV_TOKEN }}
-=======
-      CRATES_IO_TOKEN: ${{ secrets.CRATES_IO_TOKEN }}
->>>>>>> 69343433
+      CRATES_IO_TOKEN: ${{ secrets.CRATES_IO_TOKEN }}